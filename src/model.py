--- conflicted
+++ resolved
@@ -159,7 +159,6 @@
                 activations[layer_idx].append(None)
             activations[layer_idx][frame_idx] = activation
     return activations
-<<<<<<< HEAD
 
 def reduce_activation(activation, method='l2'):
     """
@@ -199,7 +198,4 @@
         return np.sum(activation ** 2)
     else:
         raise ValueError(f"Unknown reduction method: {method}. Valid methods are: "
-                       "'l1', 'l2', 'mean', 'max', 'min', 'std', 'median', 'rms', 'energy'")
-=======
-#func to see thje labels and architecture of model
->>>>>>> 1b5b0f20
+                       "'l1', 'l2', 'mean', 'max', 'min', 'std', 'median', 'rms', 'energy'")