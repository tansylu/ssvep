--- conflicted
+++ resolved
@@ -3,12 +3,8 @@
 import torch
 import torchvision.transforms as transforms
 from flicker_image import flicker_image_and_save_gif
-<<<<<<< HEAD
-from model import ActivationModel, get_activations, load_activations, save_activations, plot_activations, reduce_activation
+from model import ActivationModel, get_activations, load_activations, save_activations, plot_activations,init_model, reduce_activation
 from signal_processing import perform_fourier_transform, find_dominant_frequencies, save_dominant_frequencies_to_csv
-=======
-from model import ActivationModel, get_activations, load_activations, save_activations, plot_activations,init_model
->>>>>>> 1b5b0f20
 from PIL import Image
 import numpy as np
 import matplotlib.pyplot as plt
@@ -36,41 +32,6 @@
     activations = get_activations(model=model, frames=frames, preprocessing_sequence=preprocess_seqn)
     return activations
 
-<<<<<<< HEAD
-# Load ResNet18 model
-print("Loading ResNet18 model...")
-resnet18 = models.resnet18()
-
-# Define path to weights file
-weights_path = 'resnet18.pth'
-weights_only_path = 'resnet18_weights_only.pth'
-
-if not os.path.exists(weights_only_path):
-    print(f"Loading model weights from {weights_path}...")
-
-    # Try loading the model weights
-    try:
-        checkpoint = torch.load(weights_path, weights_only=False)  # Allow full loading for legacy formats
-        if isinstance(checkpoint, dict) and 'model_state_dict' in checkpoint:
-            print("Detected full checkpoint. Extracting model weights...")
-            checkpoint = checkpoint['model_state_dict']
-        resnet18.load_state_dict(checkpoint)
-    except Exception as e:
-        print(f"Error loading model weights: {e}")
-        exit(1)
-
-    # Save in a pure weights-only format for future compatibility
-    torch.save(resnet18.state_dict(), weights_only_path)
-    print(f"Converted and saved weights-only file: '{weights_only_path}'")
-else:
-    print(f"Weights-only file '{weights_only_path}' already exists. Skipping loading and saving weights.")
-
-# Set model to evaluation mode
-print("Setting model to evaluation mode...")
-resnet18.eval()
-print("Model architecture:")
-print(resnet18)
-=======
 def perform_fourier_transform(activations, reduction_method='mean'):
     """
     Performs FFT on activation time series for each layer and filter.
@@ -138,7 +99,6 @@
             dominant_frequencies[layer_id][filter_id] = abs(freqs[max_id])
     return dominant_frequencies
 
->>>>>>> 1b5b0f20
 
 # Define preprocessing transformations
 print("Creating preprocessing sequence...")
